# -*- coding: utf-8 -*-
# Copyright 2019-2020 The kikuchipy developers
#
# This file is part of kikuchipy.
#
# kikuchipy is free software: you can redistribute it and/or modify
# it under the terms of the GNU General Public License as published by
# the Free Software Foundation, either version 3 of the License, or
# (at your option) any later version.
#
# kikuchipy is distributed in the hope that it will be useful,
# but WITHOUT ANY WARRANTY; without even the implied warranty of
# MERCHANTABILITY or FITNESS FOR A PARTICULAR PURPOSE. See the
# GNU General Public License for more details.
#
# You should have received a copy of the GNU General Public License
# along with kikuchipy. If not, see <httexpt://www.gnu.org/licenses/>.

"""Similarity metrics for comparing gray-tone patterns."""

from enum import Enum
from typing import Callable, Tuple, Union

import dask.array as da
import numpy as np


class MetricScope(Enum):
    """Describes the input parameters for a similarity metric. See
    :func:`make_similarity_metric`.
    """

    MANY_TO_MANY = "many_to_many"
    ONE_TO_MANY = "one_to_many"
    ONE_TO_ONE = "one_to_one"
    MANY_TO_ONE = "many_to_one"


def make_similarity_metric(
    metric_func: Callable,
    greater_is_better: bool = True,
    scope: Enum = MetricScope.MANY_TO_MANY,
    flat: bool = False,
    make_compatible_to_lower_scopes: bool = False,
    dtype_out: np.dtype = np.float32,
):
<<<<<<< HEAD
    """Make a similarity metric for comparing gray-tone patterns of equal
    size.

    This factory function wraps metric functions for use in
    `pattern_match`, which again is used by
=======
    """Make a similarity metric for comparing gray-tone patterns of
    equal size.

    This factory function wraps metric functions for use in
    :func:`~kikuchipy.indexing.pattern_matching.pattern_match`, which
    again is used by
>>>>>>> fc05696a
    :class:`~kikuchipy.indexing.StaticDictionaryIndexing` and
    :class:`~kikuchipy.indexing.DynamicDictionaryIndexing`.

    Parameters
    ----------
    metric_func : Callable
        Metric function with signature
        `metric_func(experimental, simulated)`, which computes the
        similarity or a distance matrix between experimental
        and simulated pattern(s)).
<<<<<<< HEAD
    greater_is_better
        Whether greater values correspond to more similar patterns, by
        default True. Used for choosing `keep_n` metric results in
        `pattern_match`.
    scope
        Describes the shapes of the `metric_func`'s input parameters
        `experimental` and `simulated`, by default
        `MetricScope.MANY_TO_MANY`.
    flat
        Whether experimental and simulated patterns are to be flattened before sent
        to `metric_func` when the similarity metric is called, by
        default False.
    make_compatible_to_lower_scopes
        Whether to reshape experimental and simulated data by adding single
        dimensions to match the given scope, by default False.
    dtype_out
=======
    greater_is_better : bool, optional
        Whether greater values correspond to more similar patterns, by
        default True. Used for choosing `keep_n` metric results in
        `pattern_match`.
    scope : MetricScope, optional
        Describes the shapes of the `metric_func`'s input parameters
        `experimental` and `simulated`, by default
        `MetricScope.MANY_TO_MANY`.
    flat : bool, optional
        Whether experimental and simulated patterns are to be flattened
        before sent to `metric_func` when the similarity metric is
        called, by default False.
    make_compatible_to_lower_scopes : bool, optional
        Whether to reshape experimental and simulated data by adding
        single dimensions to match the given scope, by default False.
    dtype_out : numpy.dtype, optional
>>>>>>> fc05696a
        The data type used and returned by the metric, by default
        :class:`numpy.float32`.

    Returns
    -------
    metric_class : SimilarityMetric or FlatSimilarityMetric
        A callable class instance computing a similarity matrix with
        signature `metric_func(experimental, simulated)`.

    Notes
    -----
<<<<<<< HEAD
    The metric function must take the arrays `experimental` and `simulated`
    as arguments, in that order. The scope and whether the metric is
    flat defines the intended data shapes. In the following table,
    (ny, nx) and (sy, sx) correspond to the navigation and signal
=======
    The metric function must take the arrays `experimental` and
    `simulated` as arguments, in that order. The scope and whether the
    metric is flat defines the intended data shapes. In the following
    table, (ny, nx) and (sy, sx) correspond to the navigation and signal
>>>>>>> fc05696a
    shapes (row, column), respectively, with N number of simulations:

    ============ ============= ========= ========= ============= ========= =========
    MetricScope  flat = False                      flat = True
    ------------ --------------------------------- ---------------------------------
    \-           experimental  simulated returns   experimental  simulated returns
    ============ ============= ========= ========= ============= ========= =========
    MANY_TO_MANY (ny,nx,sy,sx) (N,sy,sx) (ny,nx,N) (ny*nx,sy*sx) (N,sy*sx) (ny*nx,N)
    ONE_TO_MANY  (sy,sx)       (N,sy,sx) (N,)      (sy*sx,)      (N,sy*sx) (N,)
    MANY_TO_ONE  (ny,nx,sy,sx) (sy,sx)   (ny,nx)   (ny*nx,sy*sx) (sy*sx,)  (ny*nx)
    ONE_TO_ONE   (sy,sx)       (sy,sx)   (1,)      (sy*sx,)      (sy*sx,)  (1,)
    ============ ============= ========= ========= ============= ========= =========
    """
    sign = 1 if greater_is_better else -1
    if flat:
        return FlatSimilarityMetric(
            metric_func,
            sign,
            scope,
            flat,
            make_compatible_to_lower_scopes,
            dtype_out,
        )
    else:
        return SimilarityMetric(
            metric_func,
            sign,
            scope,
            flat,
            make_compatible_to_lower_scopes,
            dtype_out,
        )


class SimilarityMetric:
    """Similarity metric between 2D gray-tone patterns."""

    # See table in docstring of `make_similarity_metric`
    # TODO: Support for 1D navigation shape
    _EXPT_SIM_NDIM_TO_SCOPE = {
        (4, 3): MetricScope.MANY_TO_MANY,
        (2, 3): MetricScope.ONE_TO_MANY,
        (4, 2): MetricScope.MANY_TO_ONE,
        (2, 2): MetricScope.ONE_TO_ONE,
    }

    _SCOPE_TO_EXPT_SIM_NDIM = {
        MetricScope.MANY_TO_MANY: (4, 3),
        MetricScope.ONE_TO_MANY: (2, 3),
        MetricScope.MANY_TO_ONE: (4, 2),
        MetricScope.ONE_TO_ONE: (2, 2),
    }

    _SCOPE_TO_LOWER_SCOPES = {
        MetricScope.MANY_TO_MANY: (
            MetricScope.MANY_TO_ONE,
            MetricScope.ONE_TO_MANY,
            MetricScope.ONE_TO_ONE,
        ),
        MetricScope.ONE_TO_MANY: (
            MetricScope.ONE_TO_MANY,
            MetricScope.ONE_TO_ONE,
        ),
        MetricScope.ONE_TO_ONE: (),
        MetricScope.MANY_TO_ONE: (
            MetricScope.MANY_TO_ONE,
            MetricScope.ONE_TO_ONE,
        ),
    }

    def __init__(
        self,
        metric_func: Callable,
        sign: int,
        scope: Enum,
        flat: bool,
        make_compatible_to_lower_scopes: bool,
        dtype_out: np.dtype = np.float32,
    ):
        self._metric_func = metric_func
        self._make_compatible_to_lower_scopes = make_compatible_to_lower_scopes
        self._dtype_out = dtype_out
        self.sign = sign
        self.flat = flat
        self.scope = scope

    def __call__(
        self,
        experimental: Union[np.ndarray, da.Array],
        simulated: Union[np.ndarray, da.Array],
    ) -> Union[np.ndarray, da.Array]:
        dtype = self._dtype_out
        experimental = experimental.astype(dtype)
        simulated = simulated.astype(dtype)
        if isinstance(experimental, da.Array):
            experimental = experimental.rechunk()
        if isinstance(simulated, da.Array):
            simulated = simulated.rechunk()
        if self._make_compatible_to_lower_scopes:
            experimental, simulated = self._expand_dims_to_match_scope(
                experimental, simulated
            )
        return self._measure(experimental, simulated).squeeze()

    def __repr__(self):
        return (
            f"{self.__class__.__name__} {self._metric_func.__name__}, "
            f"scope: {self.scope.value}"
        )

    def _measure(
        self,
        experimental: Union[np.ndarray, da.Array],
        simulated: Union[np.ndarray, da.Array],
    ) -> Union[np.ndarray, da.Array]:
        """Measure the similarities and return the results."""
        return self._metric_func(experimental, simulated)

    def _expand_dims_to_match_scope(
        self,
        expt: Union[np.ndarray, da.Array],
        sim: Union[np.ndarray, da.Array],
    ) -> Tuple[Union[np.ndarray, da.Array], Union[np.ndarray, da.Array]]:
<<<<<<< HEAD
        """Return experimental and simulated data with added axes corresponding
        to the scope of the metric.
=======
        """Return experimental and simulated data with added axes
        corresponding to the scope of the metric.
>>>>>>> fc05696a
        """
        expt_scope_ndim, sim_scope_ndim = self._SCOPE_TO_EXPT_SIM_NDIM[
            self.scope
        ]
        expt = expt[(np.newaxis,) * (expt_scope_ndim - expt.ndim)]
        sim = sim[(np.newaxis,) * (sim_scope_ndim - sim.ndim)]
        return expt, sim

    def _is_compatible(self, expt_ndim: int, sim_ndim: int) -> bool:
        """Return whether shapes of experimental and simulated are
        compatible with the metric's scope.
        """
        if self.flat:
            expt_ndim = expt_ndim // 2  # 4 -> 2 or 2 -> 1
            sim_ndim -= 1
        inferred_scope = self._EXPT_SIM_NDIM_TO_SCOPE.get(
            (expt_ndim, sim_ndim), False
        )
        if not inferred_scope:
            return False
        if inferred_scope == self.scope:
            return True
        else:
            if self._make_compatible_to_lower_scopes:
                return inferred_scope in self._SCOPE_TO_LOWER_SCOPES[self.scope]
            else:
                return False


class FlatSimilarityMetric(SimilarityMetric):
    """Similarity metric between 2D gray-tone images where the images
    are flattened before sent to `metric_func`.
    """

    # See table in docstring of `make_similarity_metric`
    _EXPT_SIM_NDIM_TO_SCOPE = {
        (2, 2): MetricScope.MANY_TO_MANY,
        (1, 2): MetricScope.ONE_TO_MANY,
        (3, 1): MetricScope.MANY_TO_ONE,
        (1, 1): MetricScope.ONE_TO_ONE,
    }

    _SCOPE_TO_EXPT_SIM_NDIM = {
        MetricScope.MANY_TO_MANY: (2, 2),
        MetricScope.ONE_TO_MANY: (1, 2),
        MetricScope.MANY_TO_ONE: (3, 1),
        MetricScope.ONE_TO_ONE: (1, 1),
    }

    _PARTIAL_SCOPE_TO_NDIM = {
        "MANY_": 2,  # Many experimental
        "_MANY": 2,  # Many simulated
        "ONE_": 1,  # One pattern
        "_ONE": 1,  # One template
    }

    def _measure(
        self,
        experimental: Union[np.ndarray, da.Array],
        simulated: Union[np.ndarray, da.Array],
    ) -> Union[np.ndarray, da.Array]:
        """Flatten images, measure the similarities and return the
        results.
        """
        nav_shape = _get_nav_shape(experimental)
        sig_shape = _get_sig_shape(experimental)
        nav_flat_size, sig_flat_size = np.prod(nav_shape), np.prod(sig_shape)
        experimental = experimental.reshape((nav_flat_size, sig_flat_size))
        simulated = simulated.reshape((-1, sig_flat_size))
        return self._metric_func(experimental, simulated)


def _get_nav_shape(expt):
    return {2: (), 3: (expt.shape[0],), 4: (expt.shape[:2])}[expt.ndim]


def _get_sig_shape(expt):
    return expt.shape[-2:]


def _get_number_of_simulated(sim):
    return sim.shape[0] if sim.ndim == 3 else 1


def _expand_dims_to_many_to_many(
    expt: Union[np.ndarray, da.Array],
    sim: Union[np.ndarray, da.Array],
    flat: bool,
) -> Tuple[Union[np.ndarray, da.Array], Union[np.ndarray, da.Array]]:
    """Expand the dims of experimental and simulated to match
    `MetricScope.MANY_TO_MANY`.

    Parameters
    ----------
    expt
        Experimental data.
    sim
        Simulated data.
    flat
        Whether `expt` and `sim` are flattened.

    Returns
    -------
    expt
        Experimental data dimension expanded to match
        `MetricScope.MANY_TO_MANY`.
    sim
        Simulated data dimension expanded to match
        `MetricScope.MANY_TO_MANY`.
    """
    metric_cls = FlatSimilarityMetric if flat else SimilarityMetric
    expt_scope_ndim, sim_scope_ndim = metric_cls._SCOPE_TO_EXPT_SIM_NDIM[
        MetricScope.MANY_TO_MANY
    ]
    expt = expt[(np.newaxis,) * (expt_scope_ndim - expt.ndim)]
    sim = sim[(np.newaxis,) * (sim_scope_ndim - sim.ndim)]
    return expt, sim


def _zero_mean(
    expt: Union[np.ndarray, da.Array],
    sim: Union[np.ndarray, da.Array],
    flat: bool = False,
    dtype=np.float32,
) -> Tuple[Union[np.ndarray, da.Array], Union[np.ndarray, da.Array]]:
<<<<<<< HEAD
    """Subtract the mean from experimental and simulated data of any scope.
=======
    """Subtract the mean from experimental and simulated data of any
    scope.
>>>>>>> fc05696a

    Parameters
    ----------
    expt : np.ndarray or da.Array
<<<<<<< HEAD
        experimental.
    sim : np.ndarray or da.Array
        simulated.
=======
        Experimental.
    sim : np.ndarray or da.Array
        Simulated.
>>>>>>> fc05696a
    flat : bool, optional
        Whether `p` and `t` are flattened, by default False.

    Returns
    -------
    expt
        Experimental data with mean subtracted.
    sim
        Simulated data with mean subtracted.
    """
    squeeze = 1 not in expt.shape + sim.shape
    expt, sim = _expand_dims_to_many_to_many(expt, sim, flat)
    expt_mean_axis = 1 if flat else (2, 3)
    sim_mean_axis = 1 if flat else (1, 2)
    expt -= expt.mean(axis=expt_mean_axis, keepdims=True)
    sim -= sim.mean(axis=sim_mean_axis, keepdims=True)

    if squeeze:
        return expt.squeeze(), sim.squeeze()
    else:
        return expt, sim


def _normalize(
    expt: Union[np.ndarray, da.Array],
    sim: Union[np.ndarray, da.Array],
    flat: bool = False,
    dtype=np.float32,
) -> Tuple[Union[np.ndarray, da.Array], Union[np.ndarray, da.Array]]:
    """Normalize experimental and simulated patterns of any scope.

    Parameters
    ----------
    expt : np.ndarray or da.Array
        Experimental patterns.
    sim : np.ndarray or da.Array
        Simulated patterns.
    flat : bool, optional
        Whether `expt` and `sim` are flattened, by default False.

    Returns
    -------
    expt
        Experimental patterns divided by their L2 norms.
    sim
        Simulated patterns divided by their L2 norms.
    """
    squeeze = 1 not in expt.shape + sim.shape
    expt, sim = _expand_dims_to_many_to_many(expt, sim, flat)
    expt_sum_axis = 1 if flat else (2, 3)
    sim_sum_axis = 1 if flat else (1, 2)
    expt /= (expt ** 2).sum(axis=expt_sum_axis, keepdims=True) ** 0.5
    sim /= (sim ** 2).sum(axis=sim_sum_axis, keepdims=True) ** 0.5

    if squeeze:
        return expt.squeeze(), sim.squeeze()
    else:
        return expt, sim


def _zncc_einsum(
    experimental: Union[da.Array, np.ndarray],
    simulated: Union[da.Array, np.ndarray],
) -> Union[np.ndarray, da.Array]:
    """Compute (lazily) the zero-mean normalized cross-correlation
    coefficient between experimental and simulated patterns.

    Parameters
    ----------
    experimental
        Experimental patterns.
    simulated
        Simulated patterns.

    Returns
    -------
    zncc
        Correlation coefficients in range [-1, 1] for all comparisons,
<<<<<<< HEAD
        as :class:`np.ndarray` if both `experimental` and `simulated` are
        :class:`np.ndarray`, else :class:`da.Array`.
=======
        as :class:`np.ndarray` if both `experimental` and `simulated`
        are :class:`np.ndarray`, else :class:`da.Array`.
>>>>>>> fc05696a

    Notes
    -----
    Equivalent results are obtained with :func:`dask.Array.tensordot`
    with the `axes` argument `axes=([2, 3], [1, 2]))`.
    """
    experimental, simulated = _zero_mean(experimental, simulated)
    experimental, simulated = _normalize(experimental, simulated)
    zncc = da.einsum("ijkl,mkl->ijm", experimental, simulated, optimize=True)
    if isinstance(experimental, np.ndarray) and isinstance(
        simulated, np.ndarray
    ):
        return zncc.compute()
    else:
        return zncc


def _ndp_einsum(
    experimental: Union[da.Array, np.ndarray],
    simulated: Union[da.Array, np.ndarray],
) -> Union[np.ndarray, da.Array]:
    """Compute the normalized dot product between experimental and
    simulated patterns.

    Parameters
    ----------
    experimental
        Experimental patterns.
    simulated
        Simulated patterns.

    Returns
    -------
    ndexpt
        Normalized dot products in range [0, 1] for all comparisons,
<<<<<<< HEAD
        as :class:`np.ndarray` if both `experimental` and `simulated` are
        :class:`np.ndarray`, else :class:`da.Array`.
=======
        as :class:`np.ndarray` if both `experimental` and `simulated`
        are :class:`np.ndarray`, else :class:`da.Array`.
>>>>>>> fc05696a
    """
    experimental, simulated = _normalize(experimental, simulated)
    ndp = da.einsum("ijkl,mkl->ijm", experimental, simulated, optimize=True)
    if isinstance(experimental, np.ndarray) and isinstance(
        simulated, np.ndarray
    ):
        return ndp.compute()
    else:
        return ndp


SIMILARITY_METRICS = {
    "zncc": make_similarity_metric(
        metric_func=_zncc_einsum,
        scope=MetricScope.MANY_TO_MANY,
        make_compatible_to_lower_scopes=True,
    ),
    "ndp": make_similarity_metric(
        metric_func=_ndp_einsum,
        scope=MetricScope.MANY_TO_MANY,
        make_compatible_to_lower_scopes=True,
    ),
}<|MERGE_RESOLUTION|>--- conflicted
+++ resolved
@@ -44,20 +44,12 @@
     make_compatible_to_lower_scopes: bool = False,
     dtype_out: np.dtype = np.float32,
 ):
-<<<<<<< HEAD
-    """Make a similarity metric for comparing gray-tone patterns of equal
-    size.
-
-    This factory function wraps metric functions for use in
-    `pattern_match`, which again is used by
-=======
     """Make a similarity metric for comparing gray-tone patterns of
     equal size.
 
     This factory function wraps metric functions for use in
     :func:`~kikuchipy.indexing.pattern_matching.pattern_match`, which
     again is used by
->>>>>>> fc05696a
     :class:`~kikuchipy.indexing.StaticDictionaryIndexing` and
     :class:`~kikuchipy.indexing.DynamicDictionaryIndexing`.
 
@@ -68,24 +60,6 @@
         `metric_func(experimental, simulated)`, which computes the
         similarity or a distance matrix between experimental
         and simulated pattern(s)).
-<<<<<<< HEAD
-    greater_is_better
-        Whether greater values correspond to more similar patterns, by
-        default True. Used for choosing `keep_n` metric results in
-        `pattern_match`.
-    scope
-        Describes the shapes of the `metric_func`'s input parameters
-        `experimental` and `simulated`, by default
-        `MetricScope.MANY_TO_MANY`.
-    flat
-        Whether experimental and simulated patterns are to be flattened before sent
-        to `metric_func` when the similarity metric is called, by
-        default False.
-    make_compatible_to_lower_scopes
-        Whether to reshape experimental and simulated data by adding single
-        dimensions to match the given scope, by default False.
-    dtype_out
-=======
     greater_is_better : bool, optional
         Whether greater values correspond to more similar patterns, by
         default True. Used for choosing `keep_n` metric results in
@@ -102,7 +76,6 @@
         Whether to reshape experimental and simulated data by adding
         single dimensions to match the given scope, by default False.
     dtype_out : numpy.dtype, optional
->>>>>>> fc05696a
         The data type used and returned by the metric, by default
         :class:`numpy.float32`.
 
@@ -114,17 +87,10 @@
 
     Notes
     -----
-<<<<<<< HEAD
-    The metric function must take the arrays `experimental` and `simulated`
-    as arguments, in that order. The scope and whether the metric is
-    flat defines the intended data shapes. In the following table,
-    (ny, nx) and (sy, sx) correspond to the navigation and signal
-=======
     The metric function must take the arrays `experimental` and
     `simulated` as arguments, in that order. The scope and whether the
     metric is flat defines the intended data shapes. In the following
     table, (ny, nx) and (sy, sx) correspond to the navigation and signal
->>>>>>> fc05696a
     shapes (row, column), respectively, with N number of simulations:
 
     ============ ============= ========= ========= ============= ========= =========
@@ -248,13 +214,8 @@
         expt: Union[np.ndarray, da.Array],
         sim: Union[np.ndarray, da.Array],
     ) -> Tuple[Union[np.ndarray, da.Array], Union[np.ndarray, da.Array]]:
-<<<<<<< HEAD
-        """Return experimental and simulated data with added axes corresponding
-        to the scope of the metric.
-=======
         """Return experimental and simulated data with added axes
         corresponding to the scope of the metric.
->>>>>>> fc05696a
         """
         expt_scope_ndim, sim_scope_ndim = self._SCOPE_TO_EXPT_SIM_NDIM[
             self.scope
@@ -378,27 +339,16 @@
     expt: Union[np.ndarray, da.Array],
     sim: Union[np.ndarray, da.Array],
     flat: bool = False,
-    dtype=np.float32,
 ) -> Tuple[Union[np.ndarray, da.Array], Union[np.ndarray, da.Array]]:
-<<<<<<< HEAD
-    """Subtract the mean from experimental and simulated data of any scope.
-=======
     """Subtract the mean from experimental and simulated data of any
     scope.
->>>>>>> fc05696a
 
     Parameters
     ----------
     expt : np.ndarray or da.Array
-<<<<<<< HEAD
-        experimental.
-    sim : np.ndarray or da.Array
-        simulated.
-=======
         Experimental.
     sim : np.ndarray or da.Array
         Simulated.
->>>>>>> fc05696a
     flat : bool, optional
         Whether `p` and `t` are flattened, by default False.
 
@@ -426,7 +376,6 @@
     expt: Union[np.ndarray, da.Array],
     sim: Union[np.ndarray, da.Array],
     flat: bool = False,
-    dtype=np.float32,
 ) -> Tuple[Union[np.ndarray, da.Array], Union[np.ndarray, da.Array]]:
     """Normalize experimental and simulated patterns of any scope.
 
@@ -477,13 +426,8 @@
     -------
     zncc
         Correlation coefficients in range [-1, 1] for all comparisons,
-<<<<<<< HEAD
-        as :class:`np.ndarray` if both `experimental` and `simulated` are
-        :class:`np.ndarray`, else :class:`da.Array`.
-=======
         as :class:`np.ndarray` if both `experimental` and `simulated`
         are :class:`np.ndarray`, else :class:`da.Array`.
->>>>>>> fc05696a
 
     Notes
     -----
@@ -517,15 +461,10 @@
 
     Returns
     -------
-    ndexpt
+    ndp
         Normalized dot products in range [0, 1] for all comparisons,
-<<<<<<< HEAD
-        as :class:`np.ndarray` if both `experimental` and `simulated` are
-        :class:`np.ndarray`, else :class:`da.Array`.
-=======
         as :class:`np.ndarray` if both `experimental` and `simulated`
         are :class:`np.ndarray`, else :class:`da.Array`.
->>>>>>> fc05696a
     """
     experimental, simulated = _normalize(experimental, simulated)
     ndp = da.einsum("ijkl,mkl->ijm", experimental, simulated, optimize=True)
