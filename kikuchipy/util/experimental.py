# -*- coding: utf-8 -*-
# Copyright 2019-2020 The KikuchiPy developers
#
# This file is part of KikuchiPy.
#
# KikuchiPy is free software: you can redistribute it and/or modify
# it under the terms of the GNU General Public License as published by
# the Free Software Foundation, either version 3 of the License, or
# (at your option) any later version.
#
# KikuchiPy is distributed in the hope that it will be useful,
# but WITHOUT ANY WARRANTY; without even the implied warranty of
# MERCHANTABILITY or FITNESS FOR A PARTICULAR PURPOSE. See the
# GNU General Public License for more details.
#
# You should have received a copy of the GNU General Public License
# along with KikuchiPy. If not, see <http://www.gnu.org/licenses/>.

import dask.array as da
import numpy as np
from scipy.ndimage import gaussian_filter, correlate
from skimage.exposure import equalize_adapthist
from skimage.util.dtype import dtype_range


def _rescale_pattern(pattern, in_range=None, out_range=None, dtype_out=None):
    """Rescale pattern intensities inplace to desired
    :class:`numpy.dtype` range specified by ``dtype_out`` keeping relative
    intensities or not.

    This method is based upon :func:`skimage.exposure.rescale_intensity`.

    Parameters
    ----------
    pattern : dask.array.Array
        Pattern to rescale.
    in_range, out_range : tuple of int or float, optional
        Min./max. intensity values of input and output pattern. If None,
        (default) `in_range` is set to pattern min./max. If None (default),
        `out_range` is set to `dtype_out` min./max according to
        :func:`skimage.util.dtype.dtype_range`, with min. equal to zero.
    dtype_out : np.dtype, optional
        Data type of rescaled pattern. If None (default), it is set to the
        same data type as the input pattern.

    Returns
    -------
    rescaled_pattern : da.Array
        Rescaled pattern.

    """

    if dtype_out is None:
        dtype_out = pattern.dtype

    if in_range is None:
        imin, imax = (pattern.min(), pattern.max())
    else:
        imin, imax = in_range
        pattern.clip(imin, imax)

    if out_range is None or out_range in dtype_range:
        omin = 0
        try:
            if isinstance(dtype_out, np.dtype):
                dtype_out = dtype_out.type
            _, omax = dtype_range[dtype_out]
        except KeyError:
            raise KeyError(
                "Could not set output intensity range, since data type "
                f"'{dtype_out}' is not recognised. Use any of '{dtype_range}'."
            )
    else:
        omin, omax = out_range

    rescaled_pattern = (pattern - imin) / float(imax - imin)

    return (rescaled_pattern * (omax - omin) + omin).astype(dtype_out)


def _rescale_pattern_chunk(
    patterns, in_range=None, out_range=None, dtype_out=None
):
    """Rescale patterns in chunk to fill the data type range using an
    approach inspired by `skimage.exposure.rescale_intensity`, keeping
    relative intensities or not.

    Parameters
    ----------
    patterns : da.Array
        Patterns to rescale.
    in_range, out_range : tuple of int or float, optional
        Min./max. intensity values of input and output pattern. If None
        (default), `in_range` is set to pattern min./max. If None
        (default), `out_range` is set to `dtype_out` min./max according to
        :func:`skimage.util.dtype_out.dtype_range`, with min. equal to
        zero.
    dtype_out : np.dtype, optional
        Data type of rescaled patterns. If None (default), it is set to the
        same data type as the input patterns.

    Returns
    -------
    rescaled_patterns : da.Array
        Rescaled patterns.

    """

    rescaled_patterns = np.empty_like(patterns, dtype=dtype_out)
    for nav_idx in np.ndindex(patterns.shape[:-2]):
        rescaled_patterns[nav_idx] = _rescale_pattern(
            patterns[nav_idx],
            in_range=in_range,
            out_range=out_range,
            dtype_out=dtype_out,
        )

    return rescaled_patterns


def _static_background_correction_chunk(
    patterns, static_bg, operation="subtract", in_range=None, dtype_out=None
):
    """Correct static background in patterns in chunk by subtracting or
    dividing by a static background pattern. Returned pattern intensities
    are rescaled keeping relative intensities or not and stretched to fill
    the input data type range.

    Parameters
    ----------
    patterns : da.Array
        Patterns to correct static background in.
    static_bg : np.ndarray or da.Array
        Static background pattern. If not passed we try to read it from the
        signal metadata.
    operation : 'subtract' or 'divide', optional
        Subtract (default) or divide by static background pattern.
    in_range : tuple of int or float, optional
        Min./max. intensity values of input and output patterns. If None,
        (default) `in_range` is set to pattern min./max, losing relative
        intensities between patterns.
    dtype_out : np.dtype, optional
        Data type of corrected patterns. If None (default), it is set to
        the same data type as the input patterns.

    Returns
    -------
    corrected_patterns : da.Array
        Static background corrected patterns.

    """

    if dtype_out is None:
        dtype_out = patterns.dtype

    corrected_patterns = np.empty_like(patterns, dtype=dtype_out)
    for nav_idx in np.ndindex(patterns.shape[:-2]):
        if operation == "subtract":
            corrected_pattern = patterns[nav_idx] - static_bg
        else:  # Divide
            corrected_pattern = patterns[nav_idx] / static_bg
        corrected_patterns[nav_idx] = _rescale_pattern(
            corrected_pattern, in_range=in_range, dtype_out=dtype_out
        )

    return corrected_patterns


def _dynamic_background_correction_chunk(
    patterns, sigma, operation="subtract", dtype_out=None
):
    """Correct dynamic background in chunk of patterns by subtracting or
    dividing by a blurred version of each pattern.

    Returned pattern intensities are stretched to fill the input data type
    range.

    Parameters
    ----------
    patterns : dask.array.Array
        Patterns to correct dynamic background in.
    sigma : int, float or None
        Standard deviation of the gaussian kernel.
    operation : 'subtract' or 'divide', optional
        Subtract (default) or divide by dynamic background pattern.
    dtype_out : numpy.dtype, optional
        Data type of corrected patterns. If ``None`` (default), it is set
        to the same data type as the input patterns.

    Returns
    -------
    corrected_patterns : dask.array.Array
        Dynamic background corrected patterns.

    """

    if dtype_out is None:
        dtype_out = patterns.dtype

    corrected_patterns = np.empty_like(patterns, dtype=dtype_out)
    for nav_idx in np.ndindex(patterns.shape[:-2]):
        pattern = patterns[nav_idx]
        blurred = gaussian_filter(pattern, sigma=sigma)
        if operation == "subtract":
            corrected_pattern = pattern - blurred
        else:  # Divide
            corrected_pattern = pattern / blurred
        corrected_patterns[nav_idx] = _rescale_pattern(
            corrected_pattern, dtype_out=dtype_out,
        )

    return corrected_patterns


def _adaptive_histogram_equalization_chunk(
    patterns, kernel_size, clip_limit=0, nbins=128
):
    """Local contrast enhancement on chunk of patterns with adaptive
    histogram equalization.

    This method makes use of :func:`skimage.exposure.equalize_adapthist`.

    Parameters
    ----------
    patterns : dask.array.Array
        Patterns to enhance.
    kernel_size : int or list-like
        Shape of contextual regions for adaptive histogram equalization.
    clip_limit : float, optional
        Clipping limit, normalized between 0 and 1 (higher values give more
        contrast). Default is 0.
    nbins : int, optional
        Number of gray bins for histogram ("data range"), default is 128.

    Returns
    -------
    equalized_patterns : dask.array.Array
        Patterns with enhanced contrast.

    """

    dtype_in = patterns.dtype.type
    equalized_patterns = np.empty_like(patterns)
    for nav_idx in np.ndindex(patterns.shape[:-2]):
        equalized_pattern = equalize_adapthist(
            patterns[nav_idx],
            kernel_size=kernel_size,
            clip_limit=clip_limit,
            nbins=nbins,
        )
        equalized_patterns[nav_idx] = _rescale_pattern(
            equalized_pattern, dtype_out=dtype_in
        )

    return equalized_patterns


<<<<<<< HEAD
def _image_quality_map(
    patterns,
    frequency_vectors,
    inertia_max,
    normalize,
    divide_square_root,
    method,
    dtype_out=None,
):
    if dtype_out is None:
        dtype_out = patterns.dtype
    image_quality_map_chunk = np.empty(patterns.shape[:-2], dtype=dtype_out)

    for nav_idx in np.ndindex(patterns.shape[:-2]):
        pattern = patterns[nav_idx]

        if normalize:
            # Normalize pattern
            pattern = _normalize_pattern(
                pattern, divide_square_root=divide_square_root
            )

        # Get FFT spectrum
        spectrum = _fft_spectrum_pattern(pattern, method)

        # Get image quality
        inertia = np.sum(spectrum * frequency_vectors) / np.sum(spectrum)
        image_quality_map_chunk[nav_idx] = 1 - (inertia / inertia_max)

    return image_quality_map_chunk


def _frequency_vectors(signal_shape, method):
    sx, sy = signal_shape
    if method == 1:
        linex = np.arange(sx)
        linex[sx // 2 + 1 : sx] -= sx
        liney = np.arange(sy)
        liney[sy // 2 + 1 : sy] -= sy
    else:
        linex = np.arange(-sx // 2, sx // 2)
        liney = np.arange(-sy // 2, sy // 2)

    frequency_vectors = np.empty(shape=(sy, sx))
    for i in range(sx):
        frequency_vectors[i] = linex[i] ** 2 + liney ** 2

    return frequency_vectors


def _fft_spectrum_pattern(pattern, method):
    fft_pattern = np.fft.fft2(pattern)
    if method == 1:
        fft_shifted = fft_pattern
    else:
        fft_shifted = np.fft.fftshift(fft_pattern)
    fft_spectrum = np.sqrt(fft_shifted.real ** 2 + fft_shifted.imag ** 2)
    return fft_spectrum


def _fft_spectrum_chunk(
    patterns, dtype_out=None, normalize=False, divide_square_root=False
):
    if dtype_out is None:
        dtype_out = patterns.dtype
    fft_spectra = np.empty_like(patterns, dtype=dtype_out)
    for nav_idx in np.ndindex(patterns.shape[:-2]):
        pattern = patterns[nav_idx]
        if normalize:
            pattern = _normalize_pattern(
                pattern, divide_square_root=divide_square_root
            )
        fft_spectra[nav_idx] = _fft_spectrum_pattern(pattern)
    return fft_spectra


def _normalize_pattern_chunk(
    patterns, num_std=1, divide_square_root=False, dtype_out=None
):
    if dtype_out is None:
        dtype_out = patterns.dtype
    normalized_patterns = np.empty_like(patterns, dtype=dtype_out)
    for nav_idx in np.ndindex(patterns.shape[:-2]):
        normalized_patterns[nav_idx] = _normalize_pattern(
            pattern=patterns[nav_idx],
            num_std=num_std,
            divide_square_root=divide_square_root,
        )
    return normalized_patterns


def _normalize_pattern(pattern, num_std=1, divide_square_root=False):
    pattern_mean = np.mean(pattern)
    pattern_std = np.std(pattern)
    normalized_pattern = (pattern - pattern_mean) / (num_std * pattern_std)
    if divide_square_root:
        normalized_pattern = normalized_pattern / np.sqrt(pattern.size)
    return normalized_pattern
=======
def _average_neighbour_patterns_chunk(
    patterns, kernel_sums, kernel, dtype_out=None
):
    """Average a chunk of patterns with its neighbours within a kernel.

    Parameters
    ----------
    patterns : dask.array.Array
        Patterns to average, with some overlap with surrounding chunks.
    kernel_sums : dask.array.Array
        Sum of kernel coefficients for each pattern.
    kernel : numpy.ndarray
        Averaging kernel.
    dtype_out : numpy.dtype, optional
        Data type of averaged patterns. If ``None`` (default), it is set to
        the same data type as the input patterns.

    Returns
    -------
    averaged_patterns : dask.array.Array
        Averaged patterns.

    """

    if dtype_out is None:
        dtype_out = patterns.dtype

    # Correlate patterns with kernel
    correlated_patterns = correlate(
        patterns.astype(np.float32), weights=kernel, mode="constant", cval=0,
    )

    # Divide convolved patterns by number of neighbours averaged with
    averaged_patterns = np.empty_like(correlated_patterns, dtype=dtype_out)
    for nav_idx in np.ndindex(patterns.shape[:-2]):
        averaged_patterns[nav_idx] = (
            correlated_patterns[nav_idx] / kernel_sums[nav_idx]
        ).astype(dtype_out)

    return averaged_patterns
>>>>>>> f0e0aeac


def normalised_correlation_coefficient(pattern, template, zero_normalised=True):
    """Calculate the normalised or zero-normalised correlation coefficient
    between a pattern and a template following [Gonzalez2017]_.

    Parameters
    ----------
    pattern : numpy.ndarray or dask.array.Array
        Pattern to compare the template to.
    template : numpy.ndarray or dask.array.Array
        Template pattern.
    zero_normalised : bool, optional
        Subtract local mean value of intensities (default is ``True``).

    Returns
    -------
    coefficient : float
        Correlation coefficient in range [-1, 1] if zero normalised,
        otherwise [0, 1].

    References
    ----------
    .. [Gonzalez2017] R. C. Gonzalez, R. E. Woods, "Digital Image\
        Processing," 4th edition, Pearson Education Limited, 2017.

    """

    pattern = pattern.astype(np.float32)
    template = template.astype(np.float32)
    if zero_normalised:
        pattern = pattern - pattern.mean()
        template = template - template.mean()
    coefficient = np.sum(pattern * template) / np.sqrt(
        np.sum(pattern ** 2) * np.sum(template ** 2)
    )

    return coefficient<|MERGE_RESOLUTION|>--- conflicted
+++ resolved
@@ -255,7 +255,6 @@
     return equalized_patterns
 
 
-<<<<<<< HEAD
 def _image_quality_map(
     patterns,
     frequency_vectors,
@@ -354,7 +353,8 @@
     if divide_square_root:
         normalized_pattern = normalized_pattern / np.sqrt(pattern.size)
     return normalized_pattern
-=======
+
+
 def _average_neighbour_patterns_chunk(
     patterns, kernel_sums, kernel, dtype_out=None
 ):
@@ -395,7 +395,6 @@
         ).astype(dtype_out)
 
     return averaged_patterns
->>>>>>> f0e0aeac
 
 
 def normalised_correlation_coefficient(pattern, template, zero_normalised=True):
