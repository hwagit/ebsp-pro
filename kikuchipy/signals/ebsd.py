# -*- coding: utf-8 -*-
# Copyright 2019-2020 The KikuchiPy developers
#
# This file is part of KikuchiPy.
#
# KikuchiPy is free software: you can redistribute it and/or modify
# it under the terms of the GNU General Public License as published by
# the Free Software Foundation, either version 3 of the License, or
# (at your option) any later version.
#
# KikuchiPy is distributed in the hope that it will be useful,
# but WITHOUT ANY WARRANTY; without even the implied warranty of
# MERCHANTABILITY or FITNESS FOR A PARTICULAR PURPOSE. See the
# GNU General Public License for more details.
#
# You should have received a copy of the GNU General Public License
# along with KikuchiPy. If not, see <http://www.gnu.org/licenses/>.

import copy
import datetime
import gc
import logging
import numbers
import os
import sys
import warnings

import dask.array as da
from dask.diagnostics import ProgressBar
from hyperspy._signals.signal2d import Signal2D
from hyperspy._lazy_signals import LazySignal2D
from hyperspy.learn.mva import LearningResults
from hyperspy.misc.utils import DictionaryTreeBrowser
from h5py import File
import numpy as np
from pyxem.signals.diffraction2d import Diffraction2D
from scipy.ndimage import correlate

from kikuchipy.io._io import save
import kikuchipy as kp

_logger = logging.getLogger(__name__)


class EBSD(Signal2D):
    _signal_type = "EBSD"
    _alias_signal_types = ["electron_backscatter_diffraction"]
    _lazy = False

    def __init__(self, *args, **kwargs):
        """Create an :class:`~kikuchipy.signals.EBSD` object from a
        :class:`hyperspy.signals.Signal2D` or a :class:`numpy.ndarray`.

        """

        Signal2D.__init__(self, *args, **kwargs)

        # Update metadata if object is initialised from numpy array
        if not self.metadata.has_item(kp.util.io.metadata_nodes(sem=False)):
            md = self.metadata.as_dictionary()
            md.update(kp.util.io.kikuchipy_metadata().as_dictionary())
            self.metadata = DictionaryTreeBrowser(md)
        if not self.metadata.has_item("Sample.Phases"):
            self.set_phase_parameters()

    def set_experimental_parameters(
        self,
        detector=None,
        azimuth_angle=None,
        elevation_angle=None,
        sample_tilt=None,
        working_distance=None,
        binning=None,
        exposure_time=None,
        grid_type=None,
        gain=None,
        frame_number=None,
        frame_rate=None,
        scan_time=None,
        beam_energy=None,
        xpc=None,
        ypc=None,
        zpc=None,
        static_background=None,
        manufacturer=None,
        version=None,
        microscope=None,
        magnification=None,
    ):
        """Set experimental parameters in signal ``metadata``.

        Parameters
        ----------
        azimuth_angle : float, optional
            Azimuth angle of the detector in degrees. If the azimuth is
            zero, the detector is perpendicular to the tilt axis.
        beam_energy : float, optional
            Energy of the electron beam in kV.
        binning : int, optional
            Camera binning.
        detector : str, optional
            Detector manufacturer and model.
        elevation_angle : float, optional
            Elevation angle of the detector in degrees. If the elevation
            is zero, the detector is perpendicular to the incident beam.
        exposure_time : float, optional
            Camera exposure time in µs.
        frame_number : float, optional
            Number of patterns integrated during acquisition.
        frame_rate : float, optional
            Frames per s.
        gain : float, optional
            Camera gain, typically in dB.
        grid_type : str, optional
            Scan grid type, only square grid is supported.
        manufacturer : str, optional
            Manufacturer of software used to collect patterns.
        microscope : str, optional
            Microscope used to collect patterns.
        magnification : int, optional
            Microscope magnification at which patterns were collected.
        sample_tilt : float, optional
            Sample tilt angle from horizontal in degrees.
        scan_time : float, optional
            Scan time in s.
        static_background : numpy.ndarray, optional
            Static background pattern.
        version : str, optional
            Version of software used to collect patterns.
        working_distance : float, optional
            Working distance in mm.
        xpc : float, optional
            Pattern centre horizontal coordinate with respect to
            detector centre, as viewed from the detector to the sample.
        ypc : float, optional
            Pattern centre vertical coordinate with respect to
            detector centre, as viewed from the detector to the sample.
        zpc : float, optional
            Specimen to scintillator distance.

        See Also
        --------
        set_phase_parameters

        Examples
        --------
        >>> import kikuchipy as kp
        >>> ebsd_node = kp.util.io.metadata_nodes(sem=False)
        >>> s.metadata.get_item(ebsd_node + '.xpc')
        1.0
        >>> s.set_experimental_parameters(xpc=0.50726)
        >>> s.metadata.get_item(ebsd_node + '.xpc')
        0.50726

        """

        md = self.metadata
        sem_node, ebsd_node = kp.util.io.metadata_nodes()
        kp.util.general._write_parameters_to_dictionary(
            {
                "beam_energy": beam_energy,
                "magnification": magnification,
                "microscope": microscope,
                "working_distance": working_distance,
            },
            md,
            sem_node,
        )
        kp.util.general._write_parameters_to_dictionary(
            {
                "azimuth_angle": azimuth_angle,
                "binning": binning,
                "detector": detector,
                "elevation_angle": elevation_angle,
                "exposure_time": exposure_time,
                "frame_number": frame_number,
                "frame_rate": frame_rate,
                "gain": gain,
                "grid_type": grid_type,
                "manufacturer": manufacturer,
                "version": version,
                "sample_tilt": sample_tilt,
                "scan_time": scan_time,
                "xpc": xpc,
                "ypc": ypc,
                "zpc": zpc,
                "static_background": static_background,
            },
            md,
            ebsd_node,
        )

    def set_phase_parameters(
        self,
        number=1,
        atom_coordinates=None,
        formula=None,
        info=None,
        lattice_constants=None,
        laue_group=None,
        material_name=None,
        point_group=None,
        setting=None,
        space_group=None,
        symmetry=None,
    ):
        """Set parameters for one phase in signal ``metadata``, using
        the International Tables for Crystallography, Volume A.

        A phase node with default values is created if none is present
        in the ``metadata`` when this method is called.

        Parameters
        ----------
        number : int, optional
            Phase number.
        atom_coordinates : dict, optional
            Dictionary of dictionaries with one or more of the atoms in
            the unit cell, on the form `{'1': {'atom': 'Ni',
            'coordinates': [0, 0, 0], 'site_occupation': 1,
            'debye_waller_factor': 0}, '2': {'atom': 'O',... etc.`
            `debye_waller_factor` in units of nm^2, and
            `site_occupation` in range [0, 1].
        formula : str, optional
            Phase formula, e.g. 'Fe2' or 'Ni'.
        info : str, optional
            Whatever phase info the user finds relevant.
        lattice_constants : numpy.ndarray or list of floats, optional
            Six lattice constants a, b, c, alpha, beta, gamma.
        laue_group : str, optional
            Phase Laue group.
        material_name : str, optional
            Name of material.
        point_group : str, optional
            Phase point group.
        setting : int, optional
            Space group's origin setting.
        space_group : int, optional
            Number between 1 and 230.
        symmetry : int, optional
            Phase symmetry.

        See Also
        --------
        set_experimental_parameters

        Examples
        --------
        >>> s.metadata.Sample.Phases.Number_1.atom_coordinates.Number_1
        ├── atom =
        ├── coordinates = array([0., 0., 0.])
        ├── debye_waller_factor = 0.0
        └── site_occupation = 0.0
        >>> s.set_phase_parameters(
        ...     number=1, atom_coordinates={
        ...         '1': {'atom': 'Ni', 'coordinates': [0, 0, 0],
        ...         'site_occupation': 1,
        ...         'debye_waller_factor': 0.0035}})
        >>> s.metadata.Sample.Phases.Number_1.atom_coordinates.Number_1
        ├── atom = Ni
        ├── coordinates = array([0., 0., 0.])
        ├── debye_waller_factor = 0.0035
        └── site_occupation = 1

        """

        # Ensure atom coordinates are numpy arrays
        if atom_coordinates is not None:
            for phase, val in atom_coordinates.items():
                atom_coordinates[phase]["coordinates"] = np.array(
                    atom_coordinates[phase]["coordinates"]
                )

        inputs = {
            "atom_coordinates": atom_coordinates,
            "formula": formula,
            "info": info,
            "lattice_constants": lattice_constants,
            "laue_group": laue_group,
            "material_name": material_name,
            "point_group": point_group,
            "setting": setting,
            "space_group": space_group,
            "symmetry": symmetry,
        }

        # Remove None values
        phase = {k: v for k, v in inputs.items() if v is not None}
        kp.util.phase._update_phase_info(self.metadata, phase, number)

    def set_scan_calibration(self, step_x=1.0, step_y=1.0):
        """Set the step size in um.

        Parameters
        ----------
        step_x : float
            Scan step size in um per pixel in horizontal direction.
        step_y : float
            Scan step size in um per pixel in vertical direction.

        See Also
        --------
        set_detector_calibration

        Examples
        --------
        >>> s.axes_manager.['x'].scale  # Default value
        1.0
        >>> s.set_scan_calibration(step_x=1.5)  # Microns
        >>> s.axes_manager['x'].scale
        1.5

        """

        x, y = self.axes_manager.navigation_axes
        x.name, y.name = ("x", "y")
        x.scale, y.scale = (step_x, step_y)
        x.units, y.units = ["\u03BC" + "m"] * 2

    def set_detector_calibration(self, delta):
        """Set detector pixel size in microns. The offset is set to the
        the detector centre.

        Parameters
        ----------
        delta : float
            Detector pixel size in microns.

        See Also
        --------
        set_scan_calibration

        Examples
        --------
        >>> s.axes_manager['dx'].scale  # Default value
        1.0
        >>> s.set_detector_calibration(delta=70.)
        >>> s.axes_manager['dx'].scale
        70.0

        """

        centre = np.array(self.axes_manager.signal_shape) / 2 * delta
        dx, dy = self.axes_manager.signal_axes
        dx.units, dy.units = ["\u03BC" + "m"] * 2
        dx.scale, dy.scale = (delta, delta)
        dx.offset, dy.offset = -centre

    def static_background_correction(
        self, operation="subtract", relative=True, static_bg=None
    ):
        """Correct static background inplace by subtracting/dividing by
        a static background pattern.

        Resulting pattern intensities are rescaled keeping relative
        intensities or not and stretched to fill the available grey
        levels in the patterns' :class:`numpy.dtype` range.

        Parameters
        ----------
        operation : 'subtract' or 'divide', optional
            Subtract (default) or divide by static background pattern.
        relative : bool, optional
            Keep relative intensities between patterns (default is
            ``True``).
        static_bg : numpy.ndarray, dask.array.Array, or None, optional
            Static background pattern. If not passed we try to read it
            from the signal metadata.

        See Also
        --------
        dynamic_background_correction

        Examples
        --------
        Assuming that a static background pattern with same shape and
        data type (e.g. 8-bit unsigned integer, ``uint8``) as patterns
        is available in signal metadata:

        >>> import kikuchipy as kp
        >>> ebsd_node = kp.util.io.metadata_nodes(sem=False)
        >>> s.metadata.get_item(ebsd_node + '.static_background')
        [[84 87 90 ... 27 29 30]
        [87 90 93 ... 27 28 30]
        [92 94 97 ... 39 28 29]
        ...
        [80 82 84 ... 36 30 26]
        [79 80 82 ... 28 26 26]
        [76 78 80 ... 26 26 25]]

        Static background can be corrected by subtracting or dividing
        this background from each pattern while keeping relative
        intensities between patterns (or not).

        >>> s.static_background_correction(
        ...     operation='subtract', relative=True)

        If metadata has no background pattern, this must be passed in
        the ``static_bg`` parameter as a numpy or dask array.

        """

        dtype_out = self.data.dtype.type

        # Set up background pattern
        if not isinstance(static_bg, (np.ndarray, da.Array)):
            try:
                md = self.metadata
                ebsd_node = kp.util.io.metadata_nodes(sem=False)
                static_bg = da.from_array(
                    md.get_item(ebsd_node + ".static_background"),
                    chunks="auto",
                )
            except AttributeError:
                raise OSError(
                    "Static background is not a numpy or dask array or could "
                    "not be read from signal metadata."
                )
        if dtype_out != static_bg.dtype:
            raise ValueError(
                f"Static background dtype_out {static_bg.dtype} is not the "
                f"same as pattern dtype_out {dtype_out}."
            )
        pat_shape = self.axes_manager.signal_shape[::-1]
        bg_shape = static_bg.shape
        if bg_shape != pat_shape:
            raise OSError(
                f"Pattern {pat_shape} and static background {bg_shape} shapes "
                "are not identical."
            )
        dtype = np.float32
        static_bg = static_bg.astype(dtype)

        # Get min./max. input patterns intensity after correction
        if relative:  # Scale relative to min./max. intensity in scan
            signal_min = self.data.min(axis=(0, 1))
            signal_max = self.data.max(axis=(0, 1))
            if operation == "subtract":
                imin = (signal_min - static_bg).astype(dtype).min()
                imax = (signal_max - static_bg).astype(dtype).max()
            else:  # Divide
                imin = (signal_min / static_bg).astype(dtype).min()
                imax = (signal_max / static_bg).astype(dtype).max()
            in_range = (imin, imax)
        else:  # Scale relative to min./max. intensity in each pattern
            in_range = None

        # Create dask array of signal patterns and do processing on this
        dask_array = kp.util.dask._get_dask_array(signal=self, dtype=dtype)

        # Correct static background and rescale intensities chunk by chunk
        corrected_patterns = dask_array.map_blocks(
            func=kp.util.experimental._static_background_correction_chunk,
            static_bg=static_bg,
            operation=operation,
            in_range=in_range,
            dtype_out=dtype_out,
            dtype=dtype_out,
        )

        # Overwrite signal patterns
        if not self._lazy:
            with ProgressBar():
                print("Static background correction:", file=sys.stdout)
                corrected_patterns.store(self.data, compute=True)
        else:
            self.data = corrected_patterns

    def dynamic_background_correction(self, operation="subtract", sigma=None):
        """Correct dynamic background inplace by subtracting or dividing
        by a blurred version of each pattern.

        Resulting pattern intensities are rescaled to fill the
        available grey levels in the patterns' :class:`numpy.dtype`
        range.

        Parameters
        ----------
        operation : 'subtract' or 'divide', optional
            Subtract (default) or divide by dynamic background pattern.
        sigma : int, float, or None, optional
            Standard deviation of the Gaussian kernel. If None
            (default), a deviation of pattern width/30 is chosen.

        See Also
        --------
        static_background_correction

        Examples
        --------
        Traditional background correction includes static and dynamic
        corrections, loosing relative intensities between patterns after
        dynamic corrections (whether ``relative`` is set to ``True`` or
        ``False`` in :meth:`~static_background_correction`):

        >>> s.static_background_correction(operation='subtract')
        >>> s.dynamic_background_correction(
        ...     operation='subtract', sigma=2)

        """

        dtype_out = self.data.dtype.type
        dtype = np.float32

        # Create dask array of signal patterns and do processing on this
        dask_array = kp.util.dask._get_dask_array(signal=self, dtype=dtype)

        if sigma is None:
            sigma = self.axes_manager.signal_axes[0].size / 8

        corrected_patterns = dask_array.map_blocks(
            func=kp.util.experimental._dynamic_background_correction_chunk,
            operation=operation,
            sigma=sigma,
            dtype_out=dtype_out,
            dtype=dtype_out,
        )

        # Overwrite signal patterns
        if not self._lazy:
            with ProgressBar():
                print("Dynamic background correction:", file=sys.stdout)
                corrected_patterns.store(self.data, compute=True)
        else:
            self.data = corrected_patterns

    def rescale_intensities(self, relative=False, dtype_out=None):
        """Rescale pattern intensities inplace to desired
        :class:`numpy.dtype` range specified by ``dtype_out`` keeping
        relative intensities or not.

        This method uses :func:`skimage.exposure.rescale_intensity`.

        Parameters
        ----------
        relative : bool, optional
            Keep relative intensities between patterns, default is
            ``False``.
        dtype_out : numpy.dtype, optional
            Data type of rescaled patterns, default is input patterns'
            data type.

        See Also
        --------
        :func:`skimage.exposure.rescale_intensity`
        adaptive_histogram_equalization

        Examples
        --------
        Pattern intensities are stretched to fill the available grey
        levels in the input patterns' data type range or any
        :class:`numpy.dtype` range passed to ``dtype_out``, either
        keeping relative intensities between patterns or not:

        >>> print(s.data.dtype_out, s.data.min(), s.data.max(),
        ...       s.inav[0, 0].data.min(), s.inav[0, 0].data.max())
        uint8 20 254 24 233
        >>> s2 = s.deepcopy()
        >>> s.rescale_intensities(dtype_out=np.uint16)
        >>> print(s.data.dtype_out, s.data.min(), s.data.max(),
        ...       s.inav[0, 0].data.min(), s.inav[0, 0].data.max())
        uint16 0 65535 0 65535
        >>> s2.rescale_intensities(relative=True)
        >>> print(s2.data.dtype_out, s2.data.min(), s2.data.max(),
        ...       s2.inav[0, 0].data.min(), s2.inav[0, 0].data.max())
        uint8 0 255 4 232

        """

        if dtype_out is None:
            dtype_out = self.data.dtype.type

        # Determine min./max. intensity of input pattern to rescale to
        if relative:  # Scale relative to min./max. intensity in scan
            in_range = (self.data.min(), self.data.max())
        else:  # Scale relative to min./max. intensity in each pattern
            in_range = None

        # Create dask array of signal patterns and do processing on this
        dask_array = kp.util.dask._get_dask_array(signal=self)

        # Rescale patterns
        rescaled_patterns = dask_array.map_blocks(
            func=kp.util.experimental._rescale_pattern_chunk,
            in_range=in_range,
            dtype_out=dtype_out,
            dtype=dtype_out,
        )

        # Overwrite signal patterns
        if not self._lazy:
            with ProgressBar():
                if self.data.dtype != rescaled_patterns.dtype:
                    self.data = self.data.astype(dtype_out)
                print("Rescaling patterns:", file=sys.stdout)
                rescaled_patterns.store(self.data, compute=True)
        else:
            self.data = rescaled_patterns

    def adaptive_histogram_equalization(
        self, kernel_size=None, clip_limit=0, nbins=128
    ):
        """Local contrast enhancement inplace with adaptive histogram
        equalization.

        This method uses :func:`skimage.exposure.equalize_adapthist`.

        Parameters
        ----------
        kernel_size : int or list-like, optional
            Shape of contextual regions for adaptive histogram
            equalization, default is 1/4 of pattern height and 1/4 of
            pattern width.
        clip_limit : float, optional
            Clipping limit, normalized between 0 and 1 (higher values
            give more contrast). Default is 0.
        nbins : int, optional
            Number of gray bins for histogram ("data range"), default is
            128.

        See also
        --------
        dynamic_background_correction, rescale_intensities,
        static_background_correction

        Examples
        --------
        To best understand how adaptive histogram equalization works,
        we plot the histogram of the same pattern before and after
        equalization:

        >>> import numpy as np
        >>> import matplotlib.pyplot as plt
        >>> s2 = s.inav[0, 0]
        >>> s2.adaptive_histogram_equalization()
        >>> imin = np.iinfo(s.data.dtype_out).min
        >>> imax = np.iinfo(s.data.dtype_out).max + 1
        >>> hist, _ = np.histogram(
        ...     s.inav[0, 0].data, bins=imax, range=(imin, imax))
        >>> hist2, _ = np.histogram(
        ...     s2.inav[0, 0].data, bins=imax, range=(imin, imax))
        >>> fig, ax = plt.subplots(nrows=2, ncols=2)
        >>> ax[0, 0].imshow(s.inav[0, 0].data)
        >>> ax[1, 0].plot(hist)
        >>> ax[0, 1].imshow(s2.inav[0, 0].data)
        >>> ax[1, 1].plot(hist2)

        Notes
        -----
        * It is recommended to perform adaptive histogram equalization
          only *after* static and dynamic background corrections,
          otherwise some unwanted darkening towards the edges might
          occur.
        * The default kernel size might not fit all pattern sizes, so it
          may be necessary to search for the optimal kernel size.

        """

        # Determine kernel size (shape of contextual region)
        sig_shape = self.axes_manager.signal_shape
        if kernel_size is None:
            kernel_size = (sig_shape[0] // 4, sig_shape[1] // 4)
        elif isinstance(kernel_size, numbers.Number):
            kernel_size = (kernel_size,) * self.axes_manager.signal_dimension
        elif len(kernel_size) != self.axes_manager.signal_dimension:
            raise ValueError(f"Incorrect value of `kernel_size`: {kernel_size}")
        kernel_size = [int(k) for k in kernel_size]

        # Create dask array of signal patterns and do processing on this
        dask_array = kp.util.dask._get_dask_array(signal=self)

        # Local contrast enhancement
        equalized_patterns = dask_array.map_blocks(
            func=kp.util.experimental._adaptive_histogram_equalization_chunk,
            kernel_size=kernel_size,
            clip_limit=clip_limit,
            nbins=nbins,
            dtype=self.data.dtype,
        )

        # Overwrite signal patterns
        if not self._lazy:
            with ProgressBar():
                print("Adaptive histogram equalization:", file=sys.stdout)
                equalized_patterns.store(self.data, compute=True)
        else:
            self.data = equalized_patterns

<<<<<<< HEAD
    def image_quality(
        self, normalize=False, divide_square_root=False, method=1,
    ):
        """Return an image quality map.

        Image quality is calculated based upon the procedure defined by
        Lassen [Lassen1994]_.

        References
        ----------
        .. [Lassen1994] N. C. K. Lassen, "Automated Determination of \
            Crystal Orientations from Electron Backscattering Patterns," \
            Institute of Mathematical Modelling, (1994).

        """

        # Data set to operate on
        dtype_out = np.float32
        dask_array = kp.util.dask._get_dask_array(self, dtype=dtype_out)

        # Frequency vectors
        sx, sy = self.axes_manager.signal_shape
        frequency_vectors = kp.util.experimental._frequency_vectors(
            (sx, sy), method=method,
        )
        inertia_max = np.sum(frequency_vectors) / (sy * sx)

        # Operate per pattern
        image_quality_map = dask_array.map_blocks(
            func=kp.util.experimental._image_quality_map,
            frequency_vectors=frequency_vectors,
            inertia_max=inertia_max,
            normalize=normalize,
            divide_square_root=divide_square_root,
            method=method,
            dtype_out=dtype_out,
            dtype=dtype_out,
            drop_axis=[2, 3],
        )

        if not self._lazy:
            with dd.ProgressBar():
                print("Calculate image quality:", file=sys.stdout)
                image_quality_map = image_quality_map.compute()

        return image_quality_map

    def fft_spectrum(self, normalize=False, divide_square_root=False):

        # Data set to operate on
        dtype_out = np.float32
        dask_array = kp.util.dask._get_dask_array(self, dtype=dtype_out)

        fft_spectra = dask_array.map_blocks(
            func=kp.util.experimental._fft_spectrum_chunk,
            normalize=normalize,
            divide_square_root=divide_square_root,
            dtype_out=dtype_out,
            dtype=dtype_out,
        )

        if not self._lazy:
            fft_spectra_return = np.empty(
                shape=fft_spectra.shape, dtype=dtype_out,
            )
            with dd.ProgressBar():
                print("Calculate FFT spectra:", file=sys.stdout)
                fft_spectra.store(fft_spectra_return, compute=True)
                fft_spectra_signal = Signal2D(fft_spectra_return)
        else:
            fft_spectra_signal = LazySignal2D(fft_spectra)

        return fft_spectra_signal

    def normalize(self, num_std=1, divide_square_root=False, dtype_out=None):
        if dtype_out is None:
            dtype_out = self.data.dtype
        dtype = np.float32
        dask_array = kp.util.dask._get_dask_array(self, dtype=dtype)

        normalized_patterns = dask_array.map_blocks(
            func=kp.util.experimental._normalize_pattern_chunk,
            num_std=num_std,
            divide_square_root=divide_square_root,
=======
    def average_neighbour_patterns(
        self, kernel="circular", kernel_size=(3, 3), **kwargs
    ):
        """Average patterns with its neighbours within a kernel.

        The amount of averaging is specified by the kernel coefficients.
        All patterns are averaged with the same kernel. Map borders are
        extended with zeros. The method operates inplace.

        Averaging is accomplished by correlating the kernel with the
        extended array of patterns using :func:`scipy.ndimage.correlate`.

        Parameters
        ----------
        kernel : kikuchipy.util.kernel.Kernel, 'circular', 'rectangular',\
                'gaussian', str, numpy.ndarray, or dask.array.Array,\
                optional
            Averaging kernel. Available types are listed in
            :func:`scipy.signal.windows.get_window`, in addition to a
            circular kernel (default) filled with ones in which corner
            coefficients are set to zero. A kernel element is considered to
            be in a corner if its radial distance to the origin (kernel
            centre) is shorter or equal to the half width of the kernel's
            longest axis. A 1D or 2D :class:`numpy.ndarray`,
            :class:`dask.array.Array` or
            :class:`~kikuchipy.util.kernel.Kernel` can also be passed.
        kernel_size : sequence of ints, optional
            Size of averaging kernel. Not used if a custom kernel or
            :class:`~kikuchipy.util.kernel.Kernel` object is passed to
            `kernel`. This can be either 1D or 2D, and can be asymmetrical.
            Default is (3, 3).
        **kwargs :
            Keyword arguments passed to the available kernel type listed in
            :func:`scipy.signal.windows.get_window`. If none are passed,
            the default values of that particular kernel are used.

        See Also
        --------
        :class:`~kikuchipy.util.kernel.Kernel`
        :func:`scipy.signal.windows.get_window`
        :func:`scipy.ndimage.correlate`

        Examples
        --------
        >>> import numpy as np
        >>> import kikuchipy as kp
        >>> s = kp.signals.EBSD(np.ones((4, 4, 1, 1)))
        >>> k = 1
        >>> for i in range(4):
        ...     for j in range(4):
        ...         s.inav[j, i].data *= k
        ...         k += 1
        >>> s.data[:, :, 0, 0]
        array([[ 1.,  2.,  3.,  4.],
               [ 5.,  6.,  7.,  8.],
               [ 9., 10., 11., 12.],
               [13., 14., 15., 16.]])
        >>> s2 = s.deepcopy()  # For use below
        >>> s.average_neighbour_patterns(
        ...     kernel="circular", kernel_size=(3, 3))
        >>> s.data[:, :, 0, 0]
        array([[ 2.66666667,  3.        ,  4.        ,  5.        ],
               [ 5.25      ,  6.        ,  7.        ,  7.75      ],
               [ 9.25      , 10.        , 11.        , 11.75      ],
               [12.        , 13.        , 14.        , 14.33333333]])

        A kernel object can also be passed

        >>> w = kp.util.Kernel(kernel="gaussian", std=2)
        >>> w
        gaussian, (3, 3)
        >>> w.coefficients
        array([[0.77880078, 0.8824969 , 0.77880078],
               [0.8824969 , 1.        , 0.8824969 ],
               [0.77880078, 0.8824969 , 0.77880078]])
        >>> s2.average_neighbour_patterns(w)
        >>> s2.data[:, :, 0, 0]
        array([[ 3.34395304,  3.87516243,  4.87516264,  5.40637176],
               [ 5.46879047,  5.99999985,  6.99999991,  7.53120901],
               [ 9.46879095,  9.99999959, 11.00000015, 11.53120913],
               [11.59362845, 12.12483732, 13.1248368 , 13.65604717]])

        This kernel can subsequently be plotted and saved

        >>> figure, image, colorbar = w.plot()
        >>> figure.savefig('my_kernel.png')

        """
        if isinstance(kernel, kp.util.Kernel) and kernel.is_valid():
            averaging_kernel = copy.copy(kernel)
        else:
            averaging_kernel = kp.util.Kernel(
                kernel=kernel, kernel_size=kernel_size, **kwargs,
            )
        averaging_kernel.scan_compatible(self)

        # Do nothing if a kernel of shape (1, ) or (1, 1) is passed
        kernel_size = averaging_kernel.coefficients.shape
        if kernel_size in [(1,), (1, 1)]:
            return warnings.warn(
                f"A kernel of shape {kernel_size} was passed, no averaging is "
                "therefore performed."
            )

        # Create dask array of signal patterns and do processing on this
        dask_array = kp.util.dask._get_dask_array(signal=self)

        # Get sum of kernel coefficients for each pattern, to normalize with
        # after correlation
        nav_shape = self.axes_manager.navigation_shape
        if len(nav_shape) > len(kernel_size):
            averaging_kernel._add_axes(1)
        kernel_sums = correlate(
            input=np.ones(self.axes_manager.navigation_shape[::-1]),
            weights=averaging_kernel.coefficients,
            mode="constant",
            cval=0,
        )

        # Add signal dimensions to kernel array to enable its use with Dask's
        # map_blocks()
        averaging_kernel._add_axes(self.axes_manager.signal_dimension)

        # Add signal dimensions to array be able to use with Dask's map_blocks()
        for i in range(self.axes_manager.signal_dimension):
            kernel_sums = np.expand_dims(kernel_sums, axis=kernel_sums.ndim)
        kernel_sums = da.from_array(kernel_sums, chunks=dask_array.chunksize)

        # Create overlap between chunks to enable correlation with the kernel
        # using Dask's map_blocks()
        overlap_depth = {0: 0, 1: 0}
        for i, kernel_dim in enumerate(kernel_size):
            overlap_depth[i] = kernel_dim
        overlap_boundary = {0: "none", 1: "none"}
        overlapped_dask_array = da.overlap.overlap(
            dask_array, depth=overlap_depth, boundary=overlap_boundary
        )

        # Must also be overlapped, since the patterns are overlapped
        overlapped_kernel_sums = da.overlap.overlap(
            kernel_sums, depth=overlap_depth, boundary=overlap_boundary
        )

        # Finally, average patterns by correlation with the kernel and
        # subsequent division by the number of neighbours correlated with
        dtype_out = self.data.dtype
        overlapped_averaged_patterns = da.map_blocks(
            kp.util.experimental._average_neighbour_patterns_chunk,
            overlapped_dask_array,
            overlapped_kernel_sums,
            kernel=averaging_kernel.coefficients,
>>>>>>> f0e0aeac
            dtype_out=dtype_out,
            dtype=dtype_out,
        )

<<<<<<< HEAD
        if dtype_out != self.data.dtype:
            self.change_dtype(dtype_out)

        # Overwrite signal patterns
        if not self._lazy:
            with dd.ProgressBar():
                print("Normalizing patterns:", file=sys.stdout)
                normalized_patterns.store(self.data, compute=True)
        else:
            self.data = normalized_patterns
=======
        # Trim overlapping patterns
        averaged_patterns = da.overlap.trim_overlap(
            overlapped_averaged_patterns,
            depth=overlap_depth,
            boundary=overlap_boundary,
        )

        # Overwrite signal patterns
        if not self._lazy:
            with ProgressBar():
                print("Averaging neighbour patterns:", file=sys.stdout)
                averaged_patterns.store(self.data, compute=True)
        else:
            self.data = averaged_patterns
>>>>>>> f0e0aeac

    def virtual_backscatter_electron_imaging(self, roi, **kwargs):
        """Plot an interactive virtual backscatter electron (VBSE)
        image formed from detector intensities within a specified and
        adjustable region of interest (ROI).

        Adapted from
        :meth:`pyxem.signals.diffraction2d.Diffraction2D.plot_interactive_virtual_image`.

        Parameters
        ----------
        roi : hyperspy.roi.BaseInteractiveROI
            Any interactive ROI detailed in HyperSpy.
        **kwargs:
            Keyword arguments to be passed to
            :meth:`hyperspy.signal.BaseSignal.plot`.

        Examples
        --------
        >>> import hyperspy.api as hs
        >>> roi = hs.roi.RectangularROI(
        ...     left=0, right=5, top=0, bottom=5)
        >>> s.virtual_backscatter_electron_imaging(roi)

        """

        return Diffraction2D.plot_interactive_virtual_image(self, roi, **kwargs)

    def get_virtual_image(self, roi):
        """Return a virtual backscatter electron (VBSE) image
        formed from detector intensities within a region of interest
        (ROI) on the detector.

        Adapted from
        :meth:`pyxem.signals.diffraction2d.Diffraction2D.get_virtual_image`.

        Parameters
        ----------
        roi : hyperspy.roi.BaseInteractiveROI
            Any interactive ROI detailed in HyperSpy.

        Returns
        -------
        virtual_image : hyperspy.signal.BaseSignal
            VBSE image formed from detector intensities within an ROI
            on the detector.

        Examples
        --------
        >>> import hyperspy.api as hs
        >>> roi = hs.roi.RectangularROI(
        ...     left=0, right=5, top=0, bottom=5)
        >>> vbse_image = s.get_virtual_image(roi)

        """

        return Diffraction2D.get_virtual_image(self, roi)

    def save(self, filename=None, overwrite=None, extension=None, **kwargs):
        """Write signal to the specified format.

        The function gets the format from the extension: `h5`, `hdf5` or
        `h5ebsd` for KikuchiPy's specification of the the h5ebsd
        format, `dat` for the NORDIF binary format or `hspy` for
        HyperSpy's HDF5 specification. If no extension is provided the
        signal is written to a file in KikuchiPy's h5ebsd format. Each
        format accepts a different set of parameters.

        For details see the specific format documentation under "See
        Also" below.

        This method is a modified version of HyperSpy's function
        :meth:`hyperspy.signal.BaseSignal.save`.

        Parameters
        ----------
        filename : str or None, optional
            If ``None`` (default) and ``tmp_parameters.filename`` and
            ``tmp_parameters.folder`` in signal metadata are defined,
            the filename and path will be taken from there. A valid
            extension can be provided e.g. "data.h5", see ``extension``.
        overwrite : None or bool, optional
            If ``None`` and the file exists, it will query the user. If
            ``True`` (``False``) it (does not) overwrite the file if it
            exists.
        extension : None, 'h5', 'hdf5', 'h5ebsd', 'dat' or 'hspy',\
                optional
            Extension of the file that defines the file format. 'h5',
            'hdf5' and 'h5ebsd' are equivalent. If ``None``, the
            extension is determined from the following list in this
            order: i) the filename, ii) ``tmp_parameters.extension`` or
            iii) 'h5' (KikuchiPy's h5ebsd format).
        **kwargs :
            Keyword arguments passed to writer.

        See Also
        --------
        kikuchipy.io.plugins.h5ebsd.file_writer,\
        kikuchipy.io.plugins.nordif.file_writer

        """

        if filename is None:
            if self.tmp_parameters.has_item(
                "filename"
            ) and self.tmp_parameters.has_item("folder"):
                filename = os.path.join(
                    self.tmp_parameters.folder, self.tmp_parameters.filename
                )
                extension = (
                    self.tmp_parameters.extension
                    if not extension
                    else extension
                )
            elif self.metadata.has_item("General.original_filename"):
                filename = self.metadata.General.original_filename
            else:
                raise ValueError("Filename not defined.")
        if extension is not None:
            basename, ext = os.path.splitext(filename)
            filename = basename + "." + extension
        save(filename, self, overwrite=overwrite, **kwargs)

    def decomposition(self, *args, **kwargs):
        super().decomposition(*args, **kwargs)
        self.__class__ = EBSD

    def get_decomposition_model(self, components=None, dtype_out=np.float16):
        """Return the model signal generated with the selected number of
        principal components from a decomposition.

        Calls HyperSpy's
        :meth:`hyperspy.learn.mva.MVA.get_decomposition_model`.
        Learning results are preconditioned before this call, doing the
        following: (1) set :class:`numpy.dtype` to desired
        ``dtype_out``, (2) remove unwanted components, and (3) rechunk,
        if :class:`dask.array.Array`, to suitable chunks.

        Parameters
        ----------
        components : None, int or list of ints, optional
            If ``None`` (default), rebuilds the signal from all components.
            If ``int``, rebuilds signal from ``components`` in range
            0-given ``int``. If list of ``ints``, rebuilds signal from only
            ``components`` in given list.
        dtype_out : numpy.float16, numpy.float32, numpy.float64,\
                optional
            Data type to cast learning results to (default is
            :class:`numpy.float16`). Note that HyperSpy casts them to
            :class:`numpy.float64`.

        Returns
        -------
        s_model : kikuchipy.signals.ebsd.EBSD or \
                kikuchipy.signals.ebsd.LazyEBSD

        """

        # Keep original results to revert back after updating
        factors_orig = self.learning_results.factors.copy()
        loadings_orig = self.learning_results.loadings.copy()

        # Change data type, keep desired components and rechunk if lazy
        (
            self.learning_results.factors,
            self.learning_results.loadings,
        ) = kp.util.decomposition._update_learning_results(
            learning_results=self.learning_results,
            dtype_out=dtype_out,
            components=components,
        )

        # Call HyperSpy's function
        s_model = super().get_decomposition_model()

        # Revert learning results to original results
        self.learning_results.factors = factors_orig
        self.learning_results.loadings = loadings_orig

        # Revert class
        assign_class = EBSD
        if self._lazy:
            assign_class = LazyEBSD
        self.__class__ = assign_class
        s_model.__class__ = assign_class

        # Remove learning results from model signal
        s_model.learning_results = LearningResults()

        return s_model

    def rebin(self, new_shape=None, scale=None, crop=True, out=None):
        s_out = super().rebin(
            new_shape=new_shape, scale=scale, crop=crop, out=out
        )

        return_signal = True
        if s_out is None:
            s_out = out
            return_signal = False

        # Update binning in metadata to signal dimension with largest or lowest
        # binning if downscaling or upscaling, respectively
        md = s_out.metadata
        ebsd_node = kp.util.io.metadata_nodes(sem=False)
        if scale is None:
            sx, sy = self.axes_manager.signal_shape
            signal_idx = self.axes_manager.signal_indices_in_array
            scale = (
                sx / new_shape[signal_idx[0]],
                sy / new_shape[signal_idx[1]],
            )
        upscaled_dimensions = np.where(np.array(scale) < 1)[0]
        if len(upscaled_dimensions):
            new_binning = np.min(scale)
        else:
            new_binning = np.max(scale)
        original_binning = md.get_item(ebsd_node + ".binning")
        md.set_item(ebsd_node + ".binning", original_binning * new_binning)

        if return_signal:
            return s_out

    def as_lazy(self, *args, **kwargs):
        """Create a :class:`~kikuchipy.signals.ebsd.LazyEBSD` object from an
        :class:`~kikuchipy.signals.ebsd.EBSD` object.

        Returns
        -------
        lazy_signal : kikuchipy.signals.ebsd.LazyEBSD
            Lazy signal.

        """

        lazy_signal = super().as_lazy(*args, **kwargs)
        lazy_signal.__class__ = LazyEBSD
        lazy_signal.__init__(**lazy_signal._to_dictionary())
        return lazy_signal

    def change_dtype(self, dtype, rechunk=True):
        super().change_dtype(dtype=dtype, rechunk=rechunk)
        self.__class__ = EBSD


class LazyEBSD(EBSD, LazySignal2D):

    _lazy = True

    def __init__(self, *args, **kwargs):
        super().__init__(*args, **kwargs)

    def change_dtype(self, dtype, rechunk=True):
        super().change_dtype(dtype=dtype, rechunk=rechunk)
        self.__class__ = LazyEBSD

    def compute(self, *args, **kwargs):
        with ProgressBar(*args, **kwargs):
            self.data = self.data.compute(*args, **kwargs)
        gc.collect()
        self.__class__ = EBSD
        self._lazy = False

    def decomposition(self, *args, **kwargs):
        super().decomposition(*args, **kwargs)
        self.__class__ = LazyEBSD

    def get_decomposition_model_write(
        self,
        components=None,
        dtype_learn=np.float16,
        mbytes_chunk=100,
        dir_out=None,
        fname_out=None,
    ):
        """Write the model signal generated from the selected number of
        principal components directly to a .hspy file.

        The model signal intensities are rescaled to the original
        signals' data type range, keeping relative intensities.

        Parameters
        ----------
        components : None, int or list of ints, optional
            If ``None`` (default), rebuilds the signal from all
            ``components``. If ``int``, rebuilds signal from
            ``components`` in range 0-given ``int``. If list of ints,
            rebuilds signal from only ``components`` in given list.
        dtype_learn : numpy.float16, numpy.float32, or numpy.float64,\
                optional
            Data type to set learning results to (default is
            :class:`numpy.float16`) before multiplication.
        mbytes_chunk : int, optional
            Size of learning results chunks in MB, default is 100 MB as
            suggested in the Dask documentation.
        dir_out : str, optional
            Directory to place output signal in.
        fname_out : str, optional
            Name of output signal file.

        Notes
        -----
        Multiplying the learning results' factors and loadings in memory
        to create the model signal cannot sometimes be done due to too
        large matrices. Here, instead, learning results are written to
        file, read into dask arrays and multiplied using
        :func:`dask.array.matmul`, out of core.

        """

        # Change data type, keep desired components and rechunk if lazy
        factors, loadings = kp.util.decomposition._update_learning_results(
            self.learning_results, components=components, dtype_out=dtype_learn
        )

        # Write learning results to HDF5 file
        if dir_out is None:
            try:
                dir_out = self.original_metadata.General.original_filepath
            except AttributeError:
                raise AttributeError("Output directory has to be specified")

        t_str = datetime.datetime.now().strftime("%y%m%d_%H%M%S")
        file_learn = os.path.join(dir_out, "learn_" + t_str + ".h5")
        with File(file_learn, mode="w") as f:
            f.create_dataset(name="factors", data=factors)
            f.create_dataset(name="loadings", data=loadings)

        # Matrix multiplication
        with File(file_learn, mode="r") as f:
            # Read learning results from HDF5 file
            chunks = kp.util.dask._rechunk_learning_results(
                factors=factors, loadings=loadings, mbytes_chunk=mbytes_chunk
            )
            factors = da.from_array(f["factors"], chunks=chunks[0])
            loadings = da.from_array(f["loadings"], chunks=chunks[1])

            # Perform matrix multiplication
            loadings = loadings.T
            res = factors @ loadings
            res = res.T  # Transpose

            # Create new signal from result of matrix multiplication
            s_model = self.deepcopy()
            s_model.learning_results = LearningResults()
            s_model.data = res.reshape(s_model.data.shape)
            s_model.data = s_model.data.rechunk(chunks=(1, 1, -1, -1))

            # Rescale intensities
            s_model.rescale_intensities(
                dtype_out=self.data.dtype, relative=True
            )

            # Write signal to file
            if fname_out is None:
                fname_out = "model_" + t_str
            file_model = os.path.join(dir_out, fname_out)
            s_model.save(file_model)

        # Delete temporary files
        os.remove(file_learn)
        gc.collect()  # Don't sink<|MERGE_RESOLUTION|>--- conflicted
+++ resolved
@@ -686,7 +686,6 @@
         else:
             self.data = equalized_patterns
 
-<<<<<<< HEAD
     def image_quality(
         self, normalize=False, divide_square_root=False, method=1,
     ):
@@ -728,7 +727,7 @@
         )
 
         if not self._lazy:
-            with dd.ProgressBar():
+            with ProgressBar():
                 print("Calculate image quality:", file=sys.stdout)
                 image_quality_map = image_quality_map.compute()
 
@@ -752,7 +751,7 @@
             fft_spectra_return = np.empty(
                 shape=fft_spectra.shape, dtype=dtype_out,
             )
-            with dd.ProgressBar():
+            with ProgressBar():
                 print("Calculate FFT spectra:", file=sys.stdout)
                 fft_spectra.store(fft_spectra_return, compute=True)
                 fft_spectra_signal = Signal2D(fft_spectra_return)
@@ -771,7 +770,19 @@
             func=kp.util.experimental._normalize_pattern_chunk,
             num_std=num_std,
             divide_square_root=divide_square_root,
-=======
+        )
+
+        if dtype_out != self.data.dtype:
+            self.change_dtype(dtype_out)
+
+        # Overwrite signal patterns
+        if not self._lazy:
+            with ProgressBar():
+                print("Normalizing patterns:", file=sys.stdout)
+                normalized_patterns.store(self.data, compute=True)
+        else:
+            self.data = normalized_patterns
+
     def average_neighbour_patterns(
         self, kernel="circular", kernel_size=(3, 3), **kwargs
     ):
@@ -923,23 +934,10 @@
             overlapped_dask_array,
             overlapped_kernel_sums,
             kernel=averaging_kernel.coefficients,
->>>>>>> f0e0aeac
             dtype_out=dtype_out,
             dtype=dtype_out,
         )
 
-<<<<<<< HEAD
-        if dtype_out != self.data.dtype:
-            self.change_dtype(dtype_out)
-
-        # Overwrite signal patterns
-        if not self._lazy:
-            with dd.ProgressBar():
-                print("Normalizing patterns:", file=sys.stdout)
-                normalized_patterns.store(self.data, compute=True)
-        else:
-            self.data = normalized_patterns
-=======
         # Trim overlapping patterns
         averaged_patterns = da.overlap.trim_overlap(
             overlapped_averaged_patterns,
@@ -954,7 +952,6 @@
                 averaged_patterns.store(self.data, compute=True)
         else:
             self.data = averaged_patterns
->>>>>>> f0e0aeac
 
     def virtual_backscatter_electron_imaging(self, roi, **kwargs):
         """Plot an interactive virtual backscatter electron (VBSE)
